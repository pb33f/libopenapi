--- conflicted
+++ resolved
@@ -283,11 +283,7 @@
 	assert.Equal(t, 6, index.GetPathCount())
 
 	assert.Equal(t, 6, len(index.GetAllComponentSchemas()))
-<<<<<<< HEAD
-	assert.Equal(t, 33, len(index.GetAllSchemas()))
-=======
 	assert.Equal(t, 47, len(index.GetAllSchemas()))
->>>>>>> 976ca090
 
 	assert.Equal(t, 34, len(index.GetAllSequencedReferences()))
 	assert.NotNil(t, index.GetSchemasNode())
@@ -1100,16 +1096,10 @@
 	// 246 paths
 	// 402 operations
 	// 537 component schemas
-<<<<<<< HEAD
-	// 11749 inline schemas
-	// 2612 inline schemas that are objects or arrays
-	// 12286 total schemas
-=======
 	// 696 reference schemas
 	// 9798 inline schemas
 	// 711 inline schemas that are objects or arrays
 	// 11031 total schemas
->>>>>>> 976ca090
 	// 1516 enums
 	// 828 polymorphic references
 }

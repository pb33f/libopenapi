--- conflicted
+++ resolved
@@ -15,10 +15,7 @@
 
 	"github.com/lucasjones/reggen"
 	"github.com/pb33f/libopenapi/datamodel/high/base"
-<<<<<<< HEAD
 	"github.com/pb33f/libopenapi/orderedmap"
-=======
->>>>>>> ae93af8e
 	"golang.org/x/exp/slices"
 )
 
@@ -230,13 +227,8 @@
 		if properties != nil {
 			// check if this schema has required properties, if so, then only render required props, if not
 			// render everything in the schema.
-<<<<<<< HEAD
 			checkProps := orderedmap.New[string, *base.SchemaProxy]()
-			if len(schema.Required) > 0 {
-=======
-			checkProps := make(map[string]*base.SchemaProxy)
 			if !wr.disableRequired && len(schema.Required) > 0 {
->>>>>>> ae93af8e
 				for _, requiredProp := range schema.Required {
 					checkProps.Set(requiredProp, properties.GetOrZero(requiredProp))
 				}
